--- conflicted
+++ resolved
@@ -627,15 +627,10 @@
         ):
             await db.get_document("test_doc", "test_collection")
 
-<<<<<<< HEAD
-    @pytest.mark.asyncio
-    @patch("pymilvus.AsyncMilvusClient")
+    @pytest.mark.asyncio
+    @patch("pymilvus.AsyncMilvusClient")
+    @pytest.mark.filterwarnings("ignore:Failed to connect to Milvus")
     async def test_get_document_no_client(self, mock_milvus_client: AsyncMock) -> None:
-=======
-    @patch("pymilvus.MilvusClient")
-    @pytest.mark.filterwarnings("ignore:Failed to connect to Milvus")
-    def test_get_document_no_client(self, mock_milvus_client: MagicMock) -> None:
->>>>>>> fdc7a913
         """Test getting a document when client is not available."""
         mock_milvus_client.side_effect = Exception("Connection failed")
 
