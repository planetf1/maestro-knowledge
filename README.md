# Maestro Knowledge

A modular vector database interface supporting multiple backends (Weaviate, Milvus) with a unified API and flexible embedding strategies.

## Features

- **Multi-backend support**: Weaviate and Milvus vector databases
- **Flexible embedding strategies**: Support for pre-computed vectors and multiple embedding models
- **Unified API**: Consistent interface across different vector database implementations
- **Factory pattern**: Easy creation and switching between database types
- **MCP Server**: Model Context Protocol server for AI agent integration with multi-database support
- **CLI Tool**: Command-line interface for vector database operations with YAML configuration
- **Document management**: Write, read, delete, and query documents
- **Collection management**: List and manage collections across vector databases
- **Query functionality**: Natural language querying with semantic search across documents
- **Metadata support**: Rich metadata handling for documents
- **Environment variable substitution**: Dynamic configuration with `{{ENV_VAR_NAME}}` syntax

## Quick Start

### Installation

First, clone the repository and navigate into the directory:

```bash
git clone https://github.com/AI4quantum/maestro-knowledge.git
cd maestro-knowledge
```

You will need [Python](https://www.python.org/) 3.11+ and [uv](https://docs.astral.sh/uv/#highlights).

Create and activate a virtual environment:

```bash
uv venv
source .venv/bin/activate
```

Next, install the required dependencies:

```bash
uv sync
```

This should be rerun after pulling changes to ensure all dependencies are up-to-date.

### Basic Usage

```python
from src.vector_db import create_vector_database

# Create a vector database (defaults to Weaviate)
db = create_vector_database("weaviate", "MyCollection")

# Set up the database
db.setup()

# Write documents with default embedding
documents = [
    {
        "url": "https://example.com/doc1",
        "text": "This is a document about machine learning.",
        "metadata": {"topic": "ML", "author": "Alice"}
    }
]
db.write_documents(documents, embedding="default")

# List documents
docs = db.list_documents(limit=10)
print(f"Found {len(docs)} documents")

# Query documents using natural language
results = db.query("What is the main topic of the documents?", limit=5)
print(f"Query results: {results}")

# Clean up
db.cleanup()
```

## Embedding Strategies

<<<<<<< HEAD
The library supports flexible embedding strategies for both vector databases:

### Supported Embedding Models

#### Weaviate
- `default`: Uses Weaviate's built-in text2vec-weaviate vectorizer
- `text2vec-weaviate`: Weaviate's built-in text vectorizer
- `text2vec-openai`: OpenAI's embedding models (requires API key)
- `text2vec-cohere`: Cohere's embedding models
- `text2vec-huggingface`: Hugging Face models
- `text-embedding-ada-002`: OpenAI's Ada-002 model
- `text-embedding-3-small`: OpenAI's text-embedding-3-small model
- `text-embedding-3-large`: OpenAI's text-embedding-3-large model

#### Milvus
- `default`: Uses pre-computed vectors if available, otherwise text-embedding-ada-002
- `text-embedding-ada-002`: OpenAI's Ada-002 embedding model
- `text-embedding-3-small`: OpenAI's text-embedding-3-small model
- `text-embedding-3-large`: OpenAI's text-embedding-3-large model
- `custom_local`: Uses a custom, local embedding endpoint (e.g., Ollama). Requires `CUSTOM_EMBEDDING_URL`, `CUSTOM_EMBEDDING_MODEL` environment variable, and optionally `CUSTOM_EMBEDDING_API_KEY`.

### Usage Examples

#### Using Pre-computed Vectors (Milvus)

```python
# Documents with pre-computed vectors
documents_with_vectors = [
    {
        "url": "https://example.com/doc1",
        "text": "Machine learning algorithms",
        "metadata": {"topic": "ML"},
        "vector": [0.1, 0.2, 0.3, ...]  # 1536-dimensional vector
    }
]

db.write_documents(documents_with_vectors, embedding="default")
```

#### Using Embedding Models

Simple example:

```python
# Documents without vectors (will be generated using embedding model)
documents_without_vectors = [
    {
        "url": "https://example.com/doc1",
        "text": "Machine learning algorithms",
        "metadata": {"topic": "ML"}
    }
]
=======
The library supports flexible embedding strategies for both vector databases. For detailed embedding model support and usage examples, see [src/maestro_mcp/README.md](src/maestro_mcp/README.md).

### Quick Overview
>>>>>>> 3e12e2ea

- **Weaviate**: Supports built-in vectorizers and external embedding models
- **Milvus**: Supports pre-computed vectors and OpenAI embedding models
- **Environment Variables**: Set `OPENAI_API_KEY` for OpenAI embedding models

<<<<<<< HEAD
# Use Weaviate's built-in vectorizer
db.write_documents(documents_without_vectors, embedding="text2vec-weaviate")

```

Using milvus with a custom embedding :

Ensure `CUSTOM_EMBEDDING_URL` and `CUSTOM_EMBEDDING_MODEL` are set in your environment variables, and optionally `CUSTOM_EMBEDDING_API_KEY` if your model requires authentication.

```bash
export CUSTOM_EMBEDDING_URL="http://localhost:11434/v1/"
export CUSTOM_EMBEDDING_MODEL="nomic-embed-text"
export CUSTOM_EMBEDDING_API_KEY="your-api-key"  # Optional
```
Then, you can create a Milvus database with a custom local embedding model:

```python
# Create a Milvus database with a specific dimension for a custom model (must match model)
db = create_vector_database("milvus", "MyCustomCollection", dimension=768)
db.setup(embedding="custom_local") # Setup with custom local model

# Documents without vectors (will be generated using embedding model)
documents_without_vectors = [
    {
        "url": "https://example.com/doc1",
        "text": "Machine learning algorithms",
        "metadata": {"topic": "ML"}
    }
]

# Use the custom local model
db.write_documents(documents_without_vectors, embedding="custom_local")
```

#### Checking Supported Embeddings
=======
### Basic Usage
>>>>>>> 3e12e2ea

```python
# Check supported embeddings
supported = db.supported_embeddings()
print(f"Supported embeddings: {supported}")

# Write documents with specific embedding
db.write_documents(documents, embedding="text-embedding-3-small")
```

## CLI Tool

The project includes a Go-based CLI tool for managing vector databases through the MCP server with support for YAML configuration and environment variable substitution.

### Installation

```bash
# Build the CLI tool
cd cli
go build -o maestro-k src/*.go

# Or use the build script
./build.sh
```

### Basic Usage

The CLI provides concise error output by default and detailed verbose output when needed. For comprehensive CLI usage examples and detailed command reference, see [cli/README.md](cli/README.md).

```bash
# List vector databases (using plural form)
./maestro-k list vector-dbs

# List embeddings for a specific database
./maestro-k list embeds my-database

# List collections for a specific database
./maestro-k list cols my-database

# List documents in a collection
./maestro-k list docs my-database my-collection

# Query documents using natural language
./maestro-k query my-database "What is the main topic of the documents?"

# Create vector database from YAML
./maestro-k create vector-db config.yaml

# Validate YAML configuration
./maestro-k validate config.yaml
```

### Configuration

The CLI supports multiple configuration methods including environment variables, command-line flags, and `.env` files. For detailed configuration options and environment variable substitution examples, see [cli/README.md](cli/README.md).

## MCP Server

The project includes a Model Context Protocol (MCP) server that exposes vector database functionality to AI agents through a standardized interface with support for multiple simultaneous databases.

### Running the MCP Server

```bash
# Start the MCP server
./start.sh

# Stop the MCP server
./stop.sh

# Check server status with detailed information
./stop.sh status

# Restart the server
./stop.sh restart

# Restart HTTP server specifically
./stop.sh restart-http

# Clean up stale files
./stop.sh cleanup
```

### MCP Server Features

The MCP server includes enhanced process management with:

- **✅ Visual status indicators** - Green checkmarks and red X marks for clear status display
- **📄 PID file management** - Automatic cleanup of stale process IDs
- **🌐 Port monitoring** - Real-time port availability checking
- **🔄 Graceful restarts** - Proper process cleanup and restart sequencing
- **🧹 Automatic cleanup** - Removal of stale files and processes

### MCP Configuration

Add the following to your MCP client configuration:

```json
{
  "mcpServers": {
    "maestro-vector-db": {
      "command": "python",
      "args": ["-m", "src.maestro_mcp.server"],
      "env": {
        "PYTHONPATH": "."
      }
    }
  }
}
```

### Available MCP Tools

The MCP server provides comprehensive tools for database management, document operations, and querying. For detailed tool descriptions and usage examples, see [src/maestro_mcp/README.md](src/maestro_mcp/README.md).

**Key Tool Categories:**
- **Database Management**: Create, setup, and manage vector databases
- **Document Operations**: Write, list, and delete documents with flexible embedding strategies
- **Query Functionality**: Natural language querying with semantic search
- **Collection Management**: List and manage collections across databases

### Multi-Database Support

The MCP server supports managing multiple vector databases simultaneously. Each database is identified by a unique name, allowing you to:

- Create and manage multiple databases of different types (Weaviate, Milvus)
- Use different databases for different purposes or projects
- Operate on specific databases by providing the database name in tool calls
- List all available databases and their status

For more details, see [src/maestro_mcp/README.md](src/maestro_mcp/README.md).

## Examples

See the [examples/](examples/) directory for usage examples:

- [Weaviate Example](examples/weaviate_example.py) - Demonstrates Weaviate with different embedding models and querying
- [Milvus Example](examples/milvus_example.py) - Shows Milvus with pre-computed vectors, embedding models, and querying
- [MCP Server Example](examples/mcp_example.py) - Demonstrates MCP server integration including query functionality

## Available Scripts

The project includes several utility scripts for development and testing:

```bash
# Code quality and formatting
./tools/lint.sh              # Run linting and formatting checks

# MCP server management
./start.sh                   # Start the MCP server
./stop.sh                    # Stop the MCP server

# Testing
./test.sh [COMMAND]          # Run tests with options: cli, mcp, all, help
./test-integration.sh        # Run CLI integration tests
./tools/e2e.sh all          # Run end-to-end tests

# CLI tool
cd cli && ./build.sh         # Build the CLI tool
```

## Testing

```bash
# Run all tests (CLI + MCP + Integration)
./test.sh all

# Run specific test suites
./test.sh cli                # Run only CLI tests
./test.sh mcp                # Run only MCP server tests
./test.sh help               # Show test command help

# Run comprehensive test suite (recommended before PR)
./tools/lint.sh && ./test.sh all

# Run integration and end-to-end tests
./test-integration.sh        # CLI integration tests
./tools/e2e.sh all          # Complete e2e workflows

# Monitor logs in real-time
./tools/tail-logs.sh status  # Show service status
./tools/tail-logs.sh all     # Tail all service logs
```

## Project Structure

```text
maestro-knowledge/
├── src/                     # Source code
│   ├── db/                  # Vector database implementations
│   │   ├── vector_db_base.py      # Abstract base class
│   │   ├── vector_db_weaviate.py  # Weaviate implementation
│   │   ├── vector_db_milvus.py    # Milvus implementation
│   │   └── vector_db_factory.py   # Factory function
│   ├── maestro_mcp/         # MCP server implementation
│   │   ├── server.py        # Main MCP server
│   │   ├── mcp_config.json  # MCP client configuration
│   │   └── README.md        # MCP server documentation
│   └── vector_db.py         # Main module exports
├── cli/                     # Go CLI tool
│   ├── src/                 # Go source code
│   ├── tests/               # CLI tests
│   ├── examples/            # CLI usage examples
│   ├── build.sh             # Build script
│   └── README.md            # CLI documentation
├── start.sh                 # MCP server start script
├── stop.sh                  # MCP server stop script
├── tools/                   # Development tools
│   ├── lint.sh              # Code linting and formatting
│   ├── e2e.sh               # End-to-end testing script
│   ├── test-integration.sh  # Integration tests
│   └── tail-logs.sh        # Real-time log monitoring script
├── test.sh                  # Test runner script (CLI, MCP, Integration)
├── tests/                   # Test suite
│   ├── test_vector_db_*.py  # Vector database tests
│   ├── test_mcp_server.py   # MCP server tests
│   ├── test_query_*.py      # Query functionality tests
│   ├── test_integration_*.py # Integration tests
│   ├── test_vector_database_yamls.py # YAML schema validation tests
│   └── yamls/               # YAML configuration examples
│       ├── test_local_milvus.yaml
│       └── test_remote_weaviate.yaml
├── examples/                # Usage examples
│   ├── weaviate_example.py  # Weaviate usage
│   ├── milvate_example.py   # Milvus usage
│   └── mcp_example.py       # MCP server usage
├── schemas/                 # JSON schemas
│   ├── vector-database-schema.json # Vector database configuration schema
│   └── README.md            # Schema documentation
└── docs/                    # Documentation
    ├── CONTRIBUTING.md      # Contribution guidelines
    └── PRESENTATION.md      # Project presentation
```

## Environment Variables

- `VECTOR_DB_TYPE`: Default vector database type (defaults to "weaviate")
- `OPENAI_API_KEY`: Required for OpenAI embedding models
- `MAESTRO_KNOWLEDGE_MCP_SERVER_URI`: MCP server URI for CLI tool
- `MILVUS_URI`: Milvus connection URI. **Important**: Do not use quotes around the URI value in your `.env` file (e.g., `MILVUS_URI=http://localhost:19530` instead of `MILVUS_URI="http://localhost:19530"`).
- Database-specific environment variables for Weaviate and Milvus connections

## Contributing

See [CONTRIBUTING.md](docs/CONTRIBUTING.md) for contribution guidelines.

### Pre-Pull Request Checklist

Before submitting a pull request, run the comprehensive test suite:

```bash
./tools/lint.sh && ./test.sh all
```

This ensures code quality, functionality, and integration with the CLI tool.

### Recommended Development Workflow

For a complete development workflow that tests everything end-to-end:

```bash
./start.sh && ./tools/e2e.sh fast && ./stop.sh
```

This workflow:

1. Starts the MCP server
2. Runs the fast end-to-end test suite
3. Stops the MCP server

This is useful for quickly validating that your changes work correctly in a real environment.

### Log Monitoring

The project includes comprehensive log monitoring capabilities:

```bash
# Show service status with visual indicators
./tools/tail-logs.sh status

# Monitor all logs in real-time
./tools/tail-logs.sh all

# Monitor specific service logs
./tools/tail-logs.sh mcp    # MCP server logs
./tools/tail-logs.sh cli    # CLI logs

# View recent logs
./tools/tail-logs.sh recent
```

**Log Monitoring Features:**
- **📡 Real-time tailing** - Monitor logs as they're generated
- **✅ Visual status indicators** - Clear service status with checkmarks and X marks
- **🌐 Port monitoring** - Check service availability on ports
- **📄 Log file management** - Automatic detection and size tracking
- **🔍 System integration** - macOS system log monitoring for debugging
- **🎯 Service-specific monitoring** - Tail individual service logs or all at once

## License

Apache 2.0 License - see [LICENSE](LICENSE) file for details.<|MERGE_RESOLUTION|>--- conflicted
+++ resolved
@@ -79,108 +79,15 @@
 
 ## Embedding Strategies
 
-<<<<<<< HEAD
-The library supports flexible embedding strategies for both vector databases:
-
-### Supported Embedding Models
-
-#### Weaviate
-- `default`: Uses Weaviate's built-in text2vec-weaviate vectorizer
-- `text2vec-weaviate`: Weaviate's built-in text vectorizer
-- `text2vec-openai`: OpenAI's embedding models (requires API key)
-- `text2vec-cohere`: Cohere's embedding models
-- `text2vec-huggingface`: Hugging Face models
-- `text-embedding-ada-002`: OpenAI's Ada-002 model
-- `text-embedding-3-small`: OpenAI's text-embedding-3-small model
-- `text-embedding-3-large`: OpenAI's text-embedding-3-large model
-
-#### Milvus
-- `default`: Uses pre-computed vectors if available, otherwise text-embedding-ada-002
-- `text-embedding-ada-002`: OpenAI's Ada-002 embedding model
-- `text-embedding-3-small`: OpenAI's text-embedding-3-small model
-- `text-embedding-3-large`: OpenAI's text-embedding-3-large model
-- `custom_local`: Uses a custom, local embedding endpoint (e.g., Ollama). Requires `CUSTOM_EMBEDDING_URL`, `CUSTOM_EMBEDDING_MODEL` environment variable, and optionally `CUSTOM_EMBEDDING_API_KEY`.
-
-### Usage Examples
-
-#### Using Pre-computed Vectors (Milvus)
-
-```python
-# Documents with pre-computed vectors
-documents_with_vectors = [
-    {
-        "url": "https://example.com/doc1",
-        "text": "Machine learning algorithms",
-        "metadata": {"topic": "ML"},
-        "vector": [0.1, 0.2, 0.3, ...]  # 1536-dimensional vector
-    }
-]
-
-db.write_documents(documents_with_vectors, embedding="default")
-```
-
-#### Using Embedding Models
-
-Simple example:
-
-```python
-# Documents without vectors (will be generated using embedding model)
-documents_without_vectors = [
-    {
-        "url": "https://example.com/doc1",
-        "text": "Machine learning algorithms",
-        "metadata": {"topic": "ML"}
-    }
-]
-=======
 The library supports flexible embedding strategies for both vector databases. For detailed embedding model support and usage examples, see [src/maestro_mcp/README.md](src/maestro_mcp/README.md).
 
 ### Quick Overview
->>>>>>> 3e12e2ea
 
 - **Weaviate**: Supports built-in vectorizers and external embedding models
 - **Milvus**: Supports pre-computed vectors and OpenAI embedding models
 - **Environment Variables**: Set `OPENAI_API_KEY` for OpenAI embedding models
 
-<<<<<<< HEAD
-# Use Weaviate's built-in vectorizer
-db.write_documents(documents_without_vectors, embedding="text2vec-weaviate")
-
-```
-
-Using milvus with a custom embedding :
-
-Ensure `CUSTOM_EMBEDDING_URL` and `CUSTOM_EMBEDDING_MODEL` are set in your environment variables, and optionally `CUSTOM_EMBEDDING_API_KEY` if your model requires authentication.
-
-```bash
-export CUSTOM_EMBEDDING_URL="http://localhost:11434/v1/"
-export CUSTOM_EMBEDDING_MODEL="nomic-embed-text"
-export CUSTOM_EMBEDDING_API_KEY="your-api-key"  # Optional
-```
-Then, you can create a Milvus database with a custom local embedding model:
-
-```python
-# Create a Milvus database with a specific dimension for a custom model (must match model)
-db = create_vector_database("milvus", "MyCustomCollection", dimension=768)
-db.setup(embedding="custom_local") # Setup with custom local model
-
-# Documents without vectors (will be generated using embedding model)
-documents_without_vectors = [
-    {
-        "url": "https://example.com/doc1",
-        "text": "Machine learning algorithms",
-        "metadata": {"topic": "ML"}
-    }
-]
-
-# Use the custom local model
-db.write_documents(documents_without_vectors, embedding="custom_local")
-```
-
-#### Checking Supported Embeddings
-=======
 ### Basic Usage
->>>>>>> 3e12e2ea
 
 ```python
 # Check supported embeddings
